<?xml version="1.0" encoding="utf-8"?>
<!DOCTYPE nta PUBLIC '-//Uppaal Team//DTD Flat System 1.5//EN' 'http://www.it.uu.se/research/group/darts/uppaal/flat-1_5.dtd'>
<nta>
	<declaration>// Global time. One time unit in Uppaal represents 1 minute
const int m = 1; // 1 minute = 1 time unit
const int h = 60*m; // 1 hour = 60 minutes
clock t = 0.0; // global time [min]

// Urban catchment
const double UC_k = 0.25; // Urban surface reservoir reaction factor [cm/min * 1 / cm]
const double A_UC = 20.0 * 10000.0 * 10000.0; // urban area catchment [cm2], 1 ha = 10000 m2, 1 m2 = 10000 cm2 = [cm/(min*cm)]
// C1: 20 ha, C2: 15 ha, C3: 10 ha
double rain = 0.0; // Rainfall [cm/min]
clock S_UC = 0.0; // Water surface height urban catchment [cm]

// Rain detention pond
const int W = 200; // max water height [cm]
<<<<<<< HEAD
clock w = 4.227602740509183; // water level in pond [cm]
=======
clock w = 6.408203424372955; // water level in pond [cm]
>>>>>>> a4f54980
double wmax = 0.0; // max water level observed [cm]
double Open = 1.0; // orifice relative diameter opening [-], will be properly initialized in Controller
clock o = 0.0; // accumulated overflow time [min]

// Cost function
clock c = 0.0; // cost function [-]

// Import data reading functions
import "/home/martijn/Documents/CLAIRE/uppaal/libtable.so" {
    /** read the table from the csv file and return its id: */
    int table_read_csv(const string&amp; filename, int skip_lines);
    /** return the number of rows in the table: */
    int table_rows(int id);
    /** return the number of columns in the table: */
    int table_cols(int id);
    /** read an integer value at row:col, counted from 0: */
    int read_int(int id, int row, int col);
    /** read a double value at row:col, counted from 0: */
    double read_double(int id, int row, int col);
};

</declaration>
	<template>
		<name>Pond</name>
		<declaration>// We assume as pond geometry an inverted pyramid with square base, where the base is the surface of the permanent water level. 
// H represents the height of the pyramid, L represents the area of the pyramid.
const double H = 1000000.0; // pond geometry H [cm]
const double L = 7464.5; // pond geometry L [cm], 7464.5 -&gt; 5572 m2 area

// Pond geometry of the 3 ponds
// - straight edges -&gt; constant area
// P1: area = 2250 m2, max depth = 2 m
// P2: area = 1500 m2, max depth = 2 m
// P3: area = 1550 m2, max depth = 1.355 m
const double A1 = 2250 * 10000.0; // pond area A1 [cm2] 1 m2 -&gt; 10000 cm2

// Orifice parameters
const double C = 0.65; // discharge coefficient [-]
const double d = 17.5; // maximum diameter [cm]
const double g = 980.7; // gravitational acceleration [cm/s2]
const double PI_4 = 0.785398163397448279; // Pi/4

// Flow from urban catchment to pond. Eq. 2 in paper.
double Qin()
{
    return S_UC * UC_k * A_UC;
}

// Open area of the orifice.
double A()
{
    return PI_4 * d * d * Open * Open;
}

// Flow from the pond to the nearby stream through the orifice [cm3/min].
double Qout()
{
     if (w &lt;= 0) return 0;

    else return 60 * C * A() * sqrt(2 * g * w);
}

// Dynamics of the water level. Eqs. 4 and 5 in the paper combined.
double pond_dynamics()
{
    if (w &lt;= 0 &amp;&amp; Qin() &lt;= Qout()) return 0;

    else if (w &gt;= W &amp;&amp; Qin() &gt;= Qout()) return 0; 

    //else return H*H/(L*L)/((w+H)*(w+H))*(Qin()-Qout()); // Inverted pyramid
    else return (Qin() - Qout()) / A1; // Box
}

// Cumulative overflow duration. Eq. 6 in the paper.
double overflow()
{
    const double epsilon = 0.1; // for numerical precision 
    if (w &gt;= W - epsilon) return 1.0;
    
    else return 0.0;
}</declaration>
		<location id="id0" x="0" y="0">
			<label kind="invariant" x="-76" y="17">w' == pond_dynamics() &amp;&amp;
o' == overflow()</label>
		</location>
		<init ref="id0"/>
	</template>
	<template>
		<name>CostFunction</name>
		<location id="id1" x="0" y="0">
			<label kind="invariant" x="-110" y="17">c' == 1 - w / W + 1000 * pow(w / W, 20)</label>
		</location>
		<init ref="id1"/>
	</template>
	<template>
		<name>UrbanCatchment</name>
		<location id="id2" x="0" y="0">
			<label kind="invariant" x="-85" y="17">S_UC' == rain - (S_UC * UC_k)</label>
		</location>
		<init ref="id2"/>
	</template>
	<template>
		<name>Controller</name>
		<declaration>const int P = h; // control switching period [min]
const int C = 3; // number of control modes
const double Opening[C] = {1.0/7.0, 4.0/7.0, 7.0/7.0}; // orifice diameter opening modes

clock x = 0.0; // control switching clock</declaration>
		<location id="id3" x="0" y="0">
			<label kind="invariant" x="-25" y="17">x &lt;= P</label>
		</location>
		<location id="id4" x="-178" y="0">
			<urgent/>
		</location>
		<location id="id5" x="102" y="0">
			<urgent/>
		</location>
		<init ref="id5"/>
		<transition id="id6">
			<source ref="id5"/>
			<target ref="id3"/>
			<label kind="select" x="17" y="-102">i:int[0,C-1]</label>
			<label kind="assignment" x="0" y="-85">x = 0, Open = Opening[i],
wmax = fmax(wmax, w)</label>
			<nail x="102" y="-59"/>
			<nail x="0" y="-59"/>
		</transition>
		<transition id="id7" controllable="false">
			<source ref="id3"/>
			<target ref="id5"/>
			<label kind="guard" x="34" y="8">x==P</label>
		</transition>
		<transition id="id8">
			<source ref="id4"/>
			<target ref="id3"/>
			<label kind="select" x="-127" y="-17">i:int[0,C-1]</label>
			<label kind="assignment" x="-153" y="0">Open = Opening[i],
wmax = w</label>
		</transition>
	</template>
	<template>
		<name>Rain</name>
		<declaration>const int i_init = 0; // constant introduced, otherwise the duration boundaries cannot be initialized properly.
int i = i_init; // current interval index
int rainLoc = 0; // rain location, only used for online control. 0 = dry, 1 = raining
clock d = 0.0; // duration of dry or raining period [min]

// Load weather forecast data from external data file.
const int file_id = table_read_csv("/home/martijn/Documents/CLAIRE/uppaal/demo3_weather_forecast.csv", 1);
const int rows = table_rows(file_id);
const int cols = table_cols(file_id);

// TODO add out-of-range checks below for safety.
int get_dryL(int interval)
{
    // dryL should be in the first column.
    return read_int(file_id, interval, 0);
}

int get_dryU(int interval)
{
    // dryU should be in the second column.
    return read_int(file_id, interval, 1);
}

int get_rainL(int interval)
{
    // rainL should be in the third column.
    return read_int(file_id, interval, 2);
}

int get_rainU(int interval)
{
    // rainU should be in the forth column.
    return read_int(file_id, interval, 3);
}

double get_rain(int interval)
{
    // rain should be in the fifth column.
    // We divide by 10, as the data is in mm/min, and the model
	// uses cm as unit of length.
    return read_double(file_id, interval, 4) / 10;
}

// Initialize the variables.
int dryL = get_dryL(i_init);
int dryU = get_dryU(i_init);
int rainL = get_rainL(i_init);
int rainU = get_rainU(i_init);

const double e = 0.1; // rain uncertainty factor.

// Returns a sample from a uniform distribution between lower and upper.
double uniform(double lower, double upper)
{
    double distance = upper - lower;
    double sample = random(distance);
    return lower + sample;
}</declaration>
		<location id="id9" x="-153" y="-8">
			<name x="-204" y="-17">Dry</name>
			<label kind="invariant" x="-229" y="8">d &lt;= dryU</label>
		</location>
		<location id="id10" x="17" y="-8">
			<name x="34" y="-25">Raining</name>
			<label kind="invariant" x="25" y="0">d &lt;= rainU</label>
		</location>
		<location id="id11" x="-68" y="170">
			<name x="-93" y="136">Start</name>
			<committed/>
		</location>
		<init ref="id11"/>
		<transition id="id12" controllable="false">
			<source ref="id11"/>
			<target ref="id10"/>
			<label kind="guard" x="-51" y="170">rainLoc == 1</label>
			<nail x="17" y="170"/>
		</transition>
		<transition id="id13" controllable="false">
			<source ref="id11"/>
			<target ref="id9"/>
			<label kind="guard" x="-178" y="170">rainLoc == 0</label>
			<nail x="-153" y="170"/>
		</transition>
		<transition id="id14" controllable="false">
			<source ref="id10"/>
			<target ref="id9"/>
			<label kind="guard" x="-119" y="8">d &gt;= rainL</label>
			<label kind="assignment" x="-136" y="34">d = 0, i++,
dryL = get_dryL(i),
dryU = get_dryU(i),
rain = 0.0,
rainLoc = 0</label>
			<nail x="-8" y="34"/>
			<nail x="-127" y="34"/>
		</transition>
		<transition id="id15" controllable="false">
			<source ref="id9"/>
			<target ref="id10"/>
			<label kind="guard" x="-119" y="-42">d &gt;= dryL</label>
			<label kind="assignment" x="-127" y="-153">d = 0,
rainL = get_rainL(i),
rainU = get_rainU(i),
rain = get_rain(i)*uniform(1 - e, 1 + e),
rainLoc = 1</label>
			<nail x="-136" y="-51"/>
			<nail x="0" y="-51"/>
		</transition>
	</template>
	<system>system Pond, Rain, UrbanCatchment, Controller, CostFunction;</system>
	<queries>
		<option key="--total-runs" value="50"/>
		<option key="--discretization" value="0.5"/>
		<option key="--good-runs" value="20"/>
		<option key="--eval-runs" value="10"/>
		<option key="--runs-pr-state" value="10"/>
		<query>
			<formula>// Random control</formula>
			<comment/>
		</query>
		<query>
			<formula>//simulate 10 [&lt;=72*h] {w, t}</formula>
			<comment>Set in options -&gt; statistical parameters the 'discretization step for hybrid systems' to 
0.5 to speed up calculation.</comment>
		</query>
		<query>
			<formula>//E[&lt;=72*h; 100](max:o)</formula>
			<comment>Set in options -&gt; statistical parameters the 'discretization step for hybrid systems' to 
0.5 to speed up calculation.</comment>
		</query>
		<query>
			<formula/>
			<comment/>
		</query>
		<query>
			<formula>// Optimal control</formula>
			<comment/>
		</query>
		<query>
			<formula>strategy opt = minE (c) [&lt;=72*h]: &lt;&gt; (t==72*h &amp;&amp; o &lt;= 0)</formula>
			<comment>Notice that with o being monotonically increasing, the []o &lt;= 0 equals &lt;&gt;o &lt;= 0. Therefore, we can combine the synthesis 
of a safe and optimal strategy a single query.
Set in options -&gt; statistical parameters the 'discretization step for hybrid systems' to 
0.5 to speed up calculation.
Set in options -&gt; learning parameters the first four parameters to 40, 100, 20, 20 (in that order) 
to speed up the calculation.
3000 runs in approximately 2.5 minutes.</comment>
		</query>
		<query>
			<formula>E[&lt;=72*h; 1000] (max:o) under opt</formula>
			<comment>Should be 0, as we synthesized a strategy with guarantees on this variable.
Set in options -&gt; statistical parameters the 'discretization step for hybrid systems' to 
0.5 to speed up calculation.</comment>
		</query>
		<query>
			<formula>E[&lt;=72*h; 1000] (max:c) under opt</formula>
			<comment>Approximately 2480.
Set in options -&gt; statistical parameters the 'discretization step for hybrid systems' to 
0.5 to speed up calculation.</comment>
		</query>
		<query>
			<formula>//simulate 10 [&lt;=72*h] {w} under opt</formula>
			<comment>Set in options -&gt; statistical parameters the 'discretization step for hybrid systems' to 
0.5 to speed up calculation.</comment>
		</query>
		<query>
			<formula>strategy opt = minE (c) [&lt;=6*60]: &lt;&gt; (t==360.0 &amp;&amp; o &lt;= 0)</formula>
			<comment/>
			<result outcome="success" type="quality" timestamp="2022-02-22 11:01:40 +0100">
				<option key="--total-runs" value="50"/>
				<option key="--discretization" value="0.5"/>
				<option key="--good-runs" value="20"/>
				<option key="--eval-runs" value="10"/>
				<option key="--runs-pr-state" value="10"/>
			</result>
		</query>
		<query>
			<formula>saveStrategy("pondDemo3.json", opt)</formula>
			<comment/>
			<result outcome="success" type="quality" timestamp="2022-02-22 11:02:05 +0100">
				<option key="--total-runs" value="50"/>
				<option key="--discretization" value="0.5"/>
				<option key="--good-runs" value="20"/>
				<option key="--eval-runs" value="10"/>
				<option key="--runs-pr-state" value="10"/>
			</result>
		</query>
	</queries>
</nta>
<|MERGE_RESOLUTION|>--- conflicted
+++ resolved
@@ -1,49 +1,45 @@
-<?xml version="1.0" encoding="utf-8"?>
-<!DOCTYPE nta PUBLIC '-//Uppaal Team//DTD Flat System 1.5//EN' 'http://www.it.uu.se/research/group/darts/uppaal/flat-1_5.dtd'>
-<nta>
-	<declaration>// Global time. One time unit in Uppaal represents 1 minute
-const int m = 1; // 1 minute = 1 time unit
-const int h = 60*m; // 1 hour = 60 minutes
-clock t = 0.0; // global time [min]
-
-// Urban catchment
-const double UC_k = 0.25; // Urban surface reservoir reaction factor [cm/min * 1 / cm]
-const double A_UC = 20.0 * 10000.0 * 10000.0; // urban area catchment [cm2], 1 ha = 10000 m2, 1 m2 = 10000 cm2 = [cm/(min*cm)]
-// C1: 20 ha, C2: 15 ha, C3: 10 ha
-double rain = 0.0; // Rainfall [cm/min]
-clock S_UC = 0.0; // Water surface height urban catchment [cm]
-
-// Rain detention pond
-const int W = 200; // max water height [cm]
-<<<<<<< HEAD
-clock w = 4.227602740509183; // water level in pond [cm]
-=======
-clock w = 6.408203424372955; // water level in pond [cm]
->>>>>>> a4f54980
-double wmax = 0.0; // max water level observed [cm]
-double Open = 1.0; // orifice relative diameter opening [-], will be properly initialized in Controller
-clock o = 0.0; // accumulated overflow time [min]
-
-// Cost function
-clock c = 0.0; // cost function [-]
-
-// Import data reading functions
-import "/home/martijn/Documents/CLAIRE/uppaal/libtable.so" {
-    /** read the table from the csv file and return its id: */
-    int table_read_csv(const string&amp; filename, int skip_lines);
-    /** return the number of rows in the table: */
-    int table_rows(int id);
-    /** return the number of columns in the table: */
-    int table_cols(int id);
-    /** read an integer value at row:col, counted from 0: */
-    int read_int(int id, int row, int col);
-    /** read a double value at row:col, counted from 0: */
-    double read_double(int id, int row, int col);
-};
-
-</declaration>
-	<template>
-		<name>Pond</name>
+<?xml version="1.0" encoding="utf-8"?>
+<!DOCTYPE nta PUBLIC '-//Uppaal Team//DTD Flat System 1.5//EN' 'http://www.it.uu.se/research/group/darts/uppaal/flat-1_5.dtd'>
+<nta>
+	<declaration>// Global time. One time unit in Uppaal represents 1 minute
+const int m = 1; // 1 minute = 1 time unit
+const int h = 60*m; // 1 hour = 60 minutes
+clock t = 0.0; // global time [min]
+
+// Urban catchment
+const double UC_k = 0.25; // Urban surface reservoir reaction factor [cm/min * 1 / cm]
+const double A_UC = 20.0 * 10000.0 * 10000.0; // urban area catchment [cm2], 1 ha = 10000 m2, 1 m2 = 10000 cm2 = [cm/(min*cm)]
+// C1: 20 ha, C2: 15 ha, C3: 10 ha
+double rain = 0.0; // Rainfall [cm/min]
+clock S_UC = 0.0; // Water surface height urban catchment [cm]
+
+// Rain detention pond
+const int W = 200; // max water height [cm]
+clock w = 4.227602740509183; // water level in pond [cm]
+double wmax = 0.0; // max water level observed [cm]
+double Open = 1.0; // orifice relative diameter opening [-], will be properly initialized in Controller
+clock o = 0.0; // accumulated overflow time [min]
+
+// Cost function
+clock c = 0.0; // cost function [-]
+
+// Import data reading functions
+import "/home/martijn/Documents/CLAIRE/uppaal/libtable.so" {
+    /** read the table from the csv file and return its id: */
+    int table_read_csv(const string&amp; filename, int skip_lines);
+    /** return the number of rows in the table: */
+    int table_rows(int id);
+    /** return the number of columns in the table: */
+    int table_cols(int id);
+    /** read an integer value at row:col, counted from 0: */
+    int read_int(int id, int row, int col);
+    /** read a double value at row:col, counted from 0: */
+    double read_double(int id, int row, int col);
+};
+
+</declaration>
+	<template>
+		<name>Pond</name>
 		<declaration>// We assume as pond geometry an inverted pyramid with square base, where the base is the surface of the permanent water level. 
 // H represents the height of the pyramid, L represents the area of the pyramid.
 const double H = 1000000.0; // pond geometry H [cm]
@@ -100,68 +96,68 @@
     if (w &gt;= W - epsilon) return 1.0;
     
     else return 0.0;
-}</declaration>
-		<location id="id0" x="0" y="0">
+}</declaration>
+		<location id="id0" x="0" y="0">
 			<label kind="invariant" x="-76" y="17">w' == pond_dynamics() &amp;&amp;
-o' == overflow()</label>
-		</location>
-		<init ref="id0"/>
-	</template>
-	<template>
-		<name>CostFunction</name>
-		<location id="id1" x="0" y="0">
-			<label kind="invariant" x="-110" y="17">c' == 1 - w / W + 1000 * pow(w / W, 20)</label>
-		</location>
-		<init ref="id1"/>
-	</template>
-	<template>
-		<name>UrbanCatchment</name>
-		<location id="id2" x="0" y="0">
-			<label kind="invariant" x="-85" y="17">S_UC' == rain - (S_UC * UC_k)</label>
-		</location>
-		<init ref="id2"/>
-	</template>
-	<template>
-		<name>Controller</name>
+o' == overflow()</label>
+		</location>
+		<init ref="id0"/>
+	</template>
+	<template>
+		<name>CostFunction</name>
+		<location id="id1" x="0" y="0">
+			<label kind="invariant" x="-110" y="17">c' == 1 - w / W + 1000 * pow(w / W, 20)</label>
+		</location>
+		<init ref="id1"/>
+	</template>
+	<template>
+		<name>UrbanCatchment</name>
+		<location id="id2" x="0" y="0">
+			<label kind="invariant" x="-85" y="17">S_UC' == rain - (S_UC * UC_k)</label>
+		</location>
+		<init ref="id2"/>
+	</template>
+	<template>
+		<name>Controller</name>
 		<declaration>const int P = h; // control switching period [min]
 const int C = 3; // number of control modes
 const double Opening[C] = {1.0/7.0, 4.0/7.0, 7.0/7.0}; // orifice diameter opening modes
 
-clock x = 0.0; // control switching clock</declaration>
-		<location id="id3" x="0" y="0">
-			<label kind="invariant" x="-25" y="17">x &lt;= P</label>
-		</location>
-		<location id="id4" x="-178" y="0">
-			<urgent/>
-		</location>
-		<location id="id5" x="102" y="0">
-			<urgent/>
-		</location>
-		<init ref="id5"/>
-		<transition id="id6">
-			<source ref="id5"/>
-			<target ref="id3"/>
-			<label kind="select" x="17" y="-102">i:int[0,C-1]</label>
+clock x = 0.0; // control switching clock</declaration>
+		<location id="id3" x="0" y="0">
+			<label kind="invariant" x="-25" y="17">x &lt;= P</label>
+		</location>
+		<location id="id4" x="-178" y="0">
+			<urgent/>
+		</location>
+		<location id="id5" x="102" y="0">
+			<urgent/>
+		</location>
+		<init ref="id5"/>
+		<transition id="id6">
+			<source ref="id5"/>
+			<target ref="id3"/>
+			<label kind="select" x="17" y="-102">i:int[0,C-1]</label>
 			<label kind="assignment" x="0" y="-85">x = 0, Open = Opening[i],
-wmax = fmax(wmax, w)</label>
-			<nail x="102" y="-59"/>
-			<nail x="0" y="-59"/>
-		</transition>
-		<transition id="id7" controllable="false">
-			<source ref="id3"/>
-			<target ref="id5"/>
-			<label kind="guard" x="34" y="8">x==P</label>
-		</transition>
-		<transition id="id8">
-			<source ref="id4"/>
-			<target ref="id3"/>
-			<label kind="select" x="-127" y="-17">i:int[0,C-1]</label>
+wmax = fmax(wmax, w)</label>
+			<nail x="102" y="-59"/>
+			<nail x="0" y="-59"/>
+		</transition>
+		<transition id="id7" controllable="false">
+			<source ref="id3"/>
+			<target ref="id5"/>
+			<label kind="guard" x="34" y="8">x==P</label>
+		</transition>
+		<transition id="id8">
+			<source ref="id4"/>
+			<target ref="id3"/>
+			<label kind="select" x="-127" y="-17">i:int[0,C-1]</label>
 			<label kind="assignment" x="-153" y="0">Open = Opening[i],
-wmax = w</label>
-		</transition>
-	</template>
-	<template>
-		<name>Rain</name>
+wmax = w</label>
+		</transition>
+	</template>
+	<template>
+		<name>Rain</name>
 		<declaration>const int i_init = 0; // constant introduced, otherwise the duration boundaries cannot be initialized properly.
 int i = i_init; // current interval index
 int rainLoc = 0; // rain location, only used for online control. 0 = dry, 1 = raining
@@ -219,134 +215,134 @@
     double distance = upper - lower;
     double sample = random(distance);
     return lower + sample;
-}</declaration>
-		<location id="id9" x="-153" y="-8">
-			<name x="-204" y="-17">Dry</name>
-			<label kind="invariant" x="-229" y="8">d &lt;= dryU</label>
-		</location>
-		<location id="id10" x="17" y="-8">
-			<name x="34" y="-25">Raining</name>
-			<label kind="invariant" x="25" y="0">d &lt;= rainU</label>
-		</location>
-		<location id="id11" x="-68" y="170">
-			<name x="-93" y="136">Start</name>
-			<committed/>
-		</location>
-		<init ref="id11"/>
-		<transition id="id12" controllable="false">
-			<source ref="id11"/>
-			<target ref="id10"/>
-			<label kind="guard" x="-51" y="170">rainLoc == 1</label>
-			<nail x="17" y="170"/>
-		</transition>
-		<transition id="id13" controllable="false">
-			<source ref="id11"/>
-			<target ref="id9"/>
-			<label kind="guard" x="-178" y="170">rainLoc == 0</label>
-			<nail x="-153" y="170"/>
-		</transition>
-		<transition id="id14" controllable="false">
-			<source ref="id10"/>
-			<target ref="id9"/>
-			<label kind="guard" x="-119" y="8">d &gt;= rainL</label>
+}</declaration>
+		<location id="id9" x="-153" y="-8">
+			<name x="-204" y="-17">Dry</name>
+			<label kind="invariant" x="-229" y="8">d &lt;= dryU</label>
+		</location>
+		<location id="id10" x="17" y="-8">
+			<name x="34" y="-25">Raining</name>
+			<label kind="invariant" x="25" y="0">d &lt;= rainU</label>
+		</location>
+		<location id="id11" x="-68" y="170">
+			<name x="-93" y="136">Start</name>
+			<committed/>
+		</location>
+		<init ref="id11"/>
+		<transition id="id12" controllable="false">
+			<source ref="id11"/>
+			<target ref="id10"/>
+			<label kind="guard" x="-51" y="170">rainLoc == 1</label>
+			<nail x="17" y="170"/>
+		</transition>
+		<transition id="id13" controllable="false">
+			<source ref="id11"/>
+			<target ref="id9"/>
+			<label kind="guard" x="-178" y="170">rainLoc == 0</label>
+			<nail x="-153" y="170"/>
+		</transition>
+		<transition id="id14" controllable="false">
+			<source ref="id10"/>
+			<target ref="id9"/>
+			<label kind="guard" x="-119" y="8">d &gt;= rainL</label>
 			<label kind="assignment" x="-136" y="34">d = 0, i++,
 dryL = get_dryL(i),
 dryU = get_dryU(i),
 rain = 0.0,
-rainLoc = 0</label>
-			<nail x="-8" y="34"/>
-			<nail x="-127" y="34"/>
-		</transition>
-		<transition id="id15" controllable="false">
-			<source ref="id9"/>
-			<target ref="id10"/>
-			<label kind="guard" x="-119" y="-42">d &gt;= dryL</label>
+rainLoc = 0</label>
+			<nail x="-8" y="34"/>
+			<nail x="-127" y="34"/>
+		</transition>
+		<transition id="id15" controllable="false">
+			<source ref="id9"/>
+			<target ref="id10"/>
+			<label kind="guard" x="-119" y="-42">d &gt;= dryL</label>
 			<label kind="assignment" x="-127" y="-153">d = 0,
 rainL = get_rainL(i),
 rainU = get_rainU(i),
 rain = get_rain(i)*uniform(1 - e, 1 + e),
-rainLoc = 1</label>
-			<nail x="-136" y="-51"/>
-			<nail x="0" y="-51"/>
-		</transition>
-	</template>
-	<system>system Pond, Rain, UrbanCatchment, Controller, CostFunction;</system>
-	<queries>
-		<option key="--total-runs" value="50"/>
-		<option key="--discretization" value="0.5"/>
-		<option key="--good-runs" value="20"/>
-		<option key="--eval-runs" value="10"/>
-		<option key="--runs-pr-state" value="10"/>
-		<query>
-			<formula>// Random control</formula>
-			<comment/>
-		</query>
-		<query>
-			<formula>//simulate 10 [&lt;=72*h] {w, t}</formula>
+rainLoc = 1</label>
+			<nail x="-136" y="-51"/>
+			<nail x="0" y="-51"/>
+		</transition>
+	</template>
+	<system>system Pond, Rain, UrbanCatchment, Controller, CostFunction;</system>
+	<queries>
+		<option key="--total-runs" value="50"/>
+		<option key="--discretization" value="0.5"/>
+		<option key="--good-runs" value="20"/>
+		<option key="--eval-runs" value="10"/>
+		<option key="--runs-pr-state" value="10"/>
+		<query>
+			<formula>// Random control</formula>
+			<comment/>
+		</query>
+		<query>
+			<formula>//simulate 10 [&lt;=72*h] {w, t}</formula>
 			<comment>Set in options -&gt; statistical parameters the 'discretization step for hybrid systems' to 
-0.5 to speed up calculation.</comment>
-		</query>
-		<query>
-			<formula>//E[&lt;=72*h; 100](max:o)</formula>
+0.5 to speed up calculation.</comment>
+		</query>
+		<query>
+			<formula>//E[&lt;=72*h; 100](max:o)</formula>
 			<comment>Set in options -&gt; statistical parameters the 'discretization step for hybrid systems' to 
-0.5 to speed up calculation.</comment>
-		</query>
-		<query>
-			<formula/>
-			<comment/>
-		</query>
-		<query>
-			<formula>// Optimal control</formula>
-			<comment/>
-		</query>
-		<query>
-			<formula>strategy opt = minE (c) [&lt;=72*h]: &lt;&gt; (t==72*h &amp;&amp; o &lt;= 0)</formula>
+0.5 to speed up calculation.</comment>
+		</query>
+		<query>
+			<formula/>
+			<comment/>
+		</query>
+		<query>
+			<formula>// Optimal control</formula>
+			<comment/>
+		</query>
+		<query>
+			<formula>strategy opt = minE (c) [&lt;=72*h]: &lt;&gt; (t==72*h &amp;&amp; o &lt;= 0)</formula>
 			<comment>Notice that with o being monotonically increasing, the []o &lt;= 0 equals &lt;&gt;o &lt;= 0. Therefore, we can combine the synthesis 
 of a safe and optimal strategy a single query.
 Set in options -&gt; statistical parameters the 'discretization step for hybrid systems' to 
 0.5 to speed up calculation.
 Set in options -&gt; learning parameters the first four parameters to 40, 100, 20, 20 (in that order) 
 to speed up the calculation.
-3000 runs in approximately 2.5 minutes.</comment>
-		</query>
-		<query>
-			<formula>E[&lt;=72*h; 1000] (max:o) under opt</formula>
+3000 runs in approximately 2.5 minutes.</comment>
+		</query>
+		<query>
+			<formula>E[&lt;=72*h; 1000] (max:o) under opt</formula>
 			<comment>Should be 0, as we synthesized a strategy with guarantees on this variable.
 Set in options -&gt; statistical parameters the 'discretization step for hybrid systems' to 
-0.5 to speed up calculation.</comment>
-		</query>
-		<query>
-			<formula>E[&lt;=72*h; 1000] (max:c) under opt</formula>
+0.5 to speed up calculation.</comment>
+		</query>
+		<query>
+			<formula>E[&lt;=72*h; 1000] (max:c) under opt</formula>
 			<comment>Approximately 2480.
 Set in options -&gt; statistical parameters the 'discretization step for hybrid systems' to 
-0.5 to speed up calculation.</comment>
-		</query>
-		<query>
-			<formula>//simulate 10 [&lt;=72*h] {w} under opt</formula>
+0.5 to speed up calculation.</comment>
+		</query>
+		<query>
+			<formula>//simulate 10 [&lt;=72*h] {w} under opt</formula>
 			<comment>Set in options -&gt; statistical parameters the 'discretization step for hybrid systems' to 
-0.5 to speed up calculation.</comment>
-		</query>
-		<query>
-			<formula>strategy opt = minE (c) [&lt;=6*60]: &lt;&gt; (t==360.0 &amp;&amp; o &lt;= 0)</formula>
-			<comment/>
-			<result outcome="success" type="quality" timestamp="2022-02-22 11:01:40 +0100">
-				<option key="--total-runs" value="50"/>
-				<option key="--discretization" value="0.5"/>
-				<option key="--good-runs" value="20"/>
-				<option key="--eval-runs" value="10"/>
-				<option key="--runs-pr-state" value="10"/>
-			</result>
-		</query>
-		<query>
-			<formula>saveStrategy("pondDemo3.json", opt)</formula>
-			<comment/>
-			<result outcome="success" type="quality" timestamp="2022-02-22 11:02:05 +0100">
-				<option key="--total-runs" value="50"/>
-				<option key="--discretization" value="0.5"/>
-				<option key="--good-runs" value="20"/>
-				<option key="--eval-runs" value="10"/>
-				<option key="--runs-pr-state" value="10"/>
-			</result>
-		</query>
-	</queries>
-</nta>
+0.5 to speed up calculation.</comment>
+		</query>
+		<query>
+			<formula>strategy opt = minE (c) [&lt;=6*60]: &lt;&gt; (t==360.0 &amp;&amp; o &lt;= 0)</formula>
+			<comment/>
+			<result outcome="success" type="quality" timestamp="2022-02-22 11:01:40 +0100">
+				<option key="--total-runs" value="50"/>
+				<option key="--discretization" value="0.5"/>
+				<option key="--good-runs" value="20"/>
+				<option key="--eval-runs" value="10"/>
+				<option key="--runs-pr-state" value="10"/>
+			</result>
+		</query>
+		<query>
+			<formula>saveStrategy("pondDemo3.json", opt)</formula>
+			<comment/>
+			<result outcome="success" type="quality" timestamp="2022-02-22 11:02:05 +0100">
+				<option key="--total-runs" value="50"/>
+				<option key="--discretization" value="0.5"/>
+				<option key="--good-runs" value="20"/>
+				<option key="--eval-runs" value="10"/>
+				<option key="--runs-pr-state" value="10"/>
+			</result>
+		</query>
+	</queries>
+</nta>